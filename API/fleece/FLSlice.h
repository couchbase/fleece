//
//  FLSlice.h
//  Fleece
//
//  Created by Jens Alfke on 8/13/18.
//  Copyright 2018-Present Couchbase, Inc.
//
//  Use of this software is governed by the Business Source License included
//  in the file licenses/BSL-Couchbase.txt.  As of the Change Date specified
//  in that file, in accordance with the Business Source License, use of this
//  software will be governed by the Apache License, Version 2.0, included in
//  the file licenses/APL2.txt.
//

#pragma once
#ifndef _FLSLICE_H
#define _FLSLICE_H

#include "CompilerSupport.h"
#include <stdbool.h>
#include <stdint.h>
#include <stdlib.h>
#include <string.h>


#ifdef __cplusplus
    #include <string>
    namespace fleece { struct alloc_slice; }
#endif


FL_ASSUME_NONNULL_BEGIN

#ifdef __cplusplus
extern "C" {
#endif


/** \defgroup FLSlice    Slices
    @{ */


/** A simple reference to a block of memory. Does not imply ownership.
    (This is equivalent to the C++ class `slice`.) */
typedef struct FLSlice {
    const void* FL_NULLABLE buf;
    size_t size;

#ifdef __cplusplus
    constexpr const void* FL_NULLABLE data() const noexcept FLPURE  {return buf;}
    constexpr size_t size_bytes() const noexcept FLPURE             {return size;} // compatibility with std::span
    constexpr bool empty() const noexcept FLPURE                    {return size == 0;}
    constexpr explicit operator bool() const noexcept FLPURE        {return buf != nullptr;}
    explicit operator std::string() const                           {return std::string((char*)buf, size);}
#endif
} FLSlice;


/** A heap-allocated block of memory returned from an API call.
    The caller takes ownership, and must call \ref FLSliceResult_Release when done with it.
    \warning The contents of the block must not be modified, since others may be using it.
    \note This is equivalent to the C++ class `alloc_slice`. In C++ the easiest way to deal with
        a `FLSliceResult` return value is to construct an `alloc_slice` from it, which will
        adopt the reference, and release it in its destructor. For example:
        `alloc_slice foo( CopyFoo() );` */
struct NODISCARD FLSliceResult {
    const void* FL_NULLABLE buf;
    size_t size;

#ifdef __cplusplus
    constexpr const void* FL_NULLABLE data() const noexcept FLPURE  {return buf;}
    constexpr size_t size_bytes() const noexcept FLPURE             {return size;} // compatibility with std::span
    constexpr bool empty() const noexcept FLPURE                    {return size == 0;}
    constexpr explicit operator bool() const noexcept FLPURE        {return buf != nullptr;}
    constexpr explicit operator FLSlice () const                    {return {buf, size};}
    inline explicit operator std::string() const;
#endif
};
typedef struct FLSliceResult FLSliceResult;


/** A heap-allocated, reference-counted slice. This type is really just a hint in an API
    that the data can be retained instead of copied, by assigning it to an alloc_slice.
    You can just treat it like FLSlice. */
#ifdef __cplusplus
    struct FLHeapSlice : public FLSlice {
        constexpr FLHeapSlice() noexcept                           :FLSlice{nullptr, 0} { }
    private:
        constexpr FLHeapSlice(const void *FL_NULLABLE b, size_t s) noexcept    :FLSlice{b, s} { }
        friend struct fleece::alloc_slice;
    };
#else
    typedef FLSlice FLHeapSlice;
#endif


// Aliases used to indicate that a slice is expected to contain UTF-8 data.
typedef FLSlice FLString;
typedef FLSliceResult FLStringResult;


/** A convenient constant denoting a null slice. */
#ifdef _MSC_VER
    static const FLSlice kFLSliceNull = { NULL, 0 };
#else
    #define kFLSliceNull ((FLSlice){NULL, 0})
#endif


/** Exactly like memcmp, but safely handles the case where a or b is NULL and size is 0 (by returning 0),
    instead of producing "undefined behavior" as per the C spec. */
inline FLPURE int FLMemCmp(const void * FL_NULLABLE a,
                                  const void * FL_NULLABLE b, size_t size) FLAPI
{
    if (_usuallyFalse(size == 0))
        return 0;
    return memcmp(a, b, size);
}

/** Exactly like memcmp, but safely handles the case where dst or src is NULL and size is 0 (as a no-op),
    instead of producing "undefined behavior" as per the C spec. */
inline void FLMemCpy(void* FL_NULLABLE dst, const void* FL_NULLABLE src, size_t size) FLAPI {
    if (_usuallyTrue(size > 0))
        memcpy(dst, src, size);
}


/** Returns a slice pointing to the contents of a C string.
    It's OK to pass NULL; this returns an empty slice.
    \note If the string is a literal, it's more efficient to use \ref FLSTR instead.
    \note Performance is O(n) with the length of the string, since it has to call `strlen`. */
<<<<<<< HEAD
static inline FLSlice FLStr(const char* FL_NULLABLE str LIFETIMEBOUND) FLAPI {
=======
inline FLSlice FLStr(const char* FL_NULLABLE str) FLAPI {
>>>>>>> aea5c0cd
    FLSlice foo = { str, str ? strlen(str) : 0 };
    return foo;
}

/// Macro version of \ref FLStr, for use in initializing compile-time constants.
/// `STR` must be a C string literal. Has zero runtime overhead.
#ifdef __cplusplus
    #define FLSTR(STR) (FLSlice {("" STR), sizeof(("" STR))-1})
#else
    #define FLSTR(STR) ((FLSlice){("" STR), sizeof(("" STR))-1})
#endif


/** Equality test of two slices. */
FLEECE_PUBLIC bool FLSlice_Equal(FLSlice a, FLSlice b) FLAPI FLPURE;

/** Lexicographic comparison of two slices; basically like memcmp(), but taking into account
    differences in length. */
FLEECE_PUBLIC int FLSlice_Compare(FLSlice, FLSlice) FLAPI FLPURE;

/** Computes a 32-bit hash of a slice's data, suitable for use in hash tables. */
FLEECE_PUBLIC uint32_t FLSlice_Hash(FLSlice s) FLAPI FLPURE;

/** Copies a slice to a buffer, adding a trailing zero byte to make it a valid C string.
    If there is not enough capacity the slice will be truncated, but the trailing zero byte is
    always written.
    @param s  The FLSlice to copy.
    @param buffer  Where to copy the bytes. At least `capacity` bytes must be available.
    @param capacity  The maximum number of bytes to copy (including the trailing 0.)
    @return  True if the entire slice was copied, false if it was truncated. */
FLEECE_PUBLIC bool FLSlice_ToCString(FLSlice s, char* buffer, size_t capacity) FLAPI;

/** Allocates an FLSliceResult of the given size, without initializing the buffer. */
FLEECE_PUBLIC FLSliceResult FLSliceResult_New(size_t) FLAPI;

/** Allocates an FLSliceResult, copying the given slice. */
FLEECE_PUBLIC FLSliceResult FLSlice_Copy(FLSlice) FLAPI;


/** Allocates an FLSliceResult, copying `size` bytes starting at `buf`. */
inline FLSliceResult FLSliceResult_CreateWith(const void* FL_NULLABLE bytes, size_t size) FLAPI {
    FLSlice s = {bytes, size};
    return FLSlice_Copy(s);
}


FLEECE_PUBLIC void _FLBuf_Retain(const void* FL_NULLABLE) FLAPI;   // internal; do not call
FLEECE_PUBLIC void _FLBuf_Release(const void* FL_NULLABLE) FLAPI;  // internal; do not call

/** Increments the ref-count of a FLSliceResult. */
inline FLSliceResult FLSliceResult_Retain(FLSliceResult s) FLAPI {
    _FLBuf_Retain(s.buf);
    return s;
}

/** Decrements the ref-count of a FLSliceResult, freeing its memory if it reached zero. */
inline void FLSliceResult_Release(FLSliceResult s) FLAPI {
    _FLBuf_Release(s.buf);
}

/** Type-casts a FLSliceResult to FLSlice, since C doesn't know it's a subclass. */
<<<<<<< HEAD
static inline FLSlice FLSliceResult_AsSlice(FLSliceResult sr LIFETIMEBOUND) {
=======
inline FLSlice FLSliceResult_AsSlice(FLSliceResult sr) {
>>>>>>> aea5c0cd
    FLSlice ret;
    memcpy(&ret, &sr, sizeof(ret));
    return ret;
}


/** Writes zeroes to `size` bytes of memory starting at `dst`.
    Unlike a call to `memset`, these writes cannot be optimized away by the compiler.
    This is useful for securely removing traces of passwords or encryption keys. */
FLEECE_PUBLIC void FL_WipeMemory(void *dst, size_t size) FLAPI;


/** @} */

#ifdef __cplusplus
}

    FLPURE inline bool operator== (FLSlice s1, FLSlice s2) {return FLSlice_Equal(s1, s2);}
    FLPURE inline bool operator!= (FLSlice s1, FLSlice s2) {return !(s1 == s2);}

    FLPURE inline bool operator== (FLSliceResult sr, FLSlice s) {return (FLSlice)sr == s;}
    FLPURE inline bool operator!= (FLSliceResult sr, FLSlice s) {return !(sr ==s);}


    FLSliceResult::operator std::string () const {
        auto str = std::string((char*)buf, size);
        FLSliceResult_Release(*this);
        return str;
    }
#endif

FL_ASSUME_NONNULL_END
#endif // _FLSLICE_H<|MERGE_RESOLUTION|>--- conflicted
+++ resolved
@@ -129,11 +129,7 @@
     It's OK to pass NULL; this returns an empty slice.
     \note If the string is a literal, it's more efficient to use \ref FLSTR instead.
     \note Performance is O(n) with the length of the string, since it has to call `strlen`. */
-<<<<<<< HEAD
-static inline FLSlice FLStr(const char* FL_NULLABLE str LIFETIMEBOUND) FLAPI {
-=======
-inline FLSlice FLStr(const char* FL_NULLABLE str) FLAPI {
->>>>>>> aea5c0cd
+inline FLSlice FLStr(const char* FL_NULLABLE str LIFETIMEBOUND) FLAPI {
     FLSlice foo = { str, str ? strlen(str) : 0 };
     return foo;
 }
@@ -195,11 +191,7 @@
 }
 
 /** Type-casts a FLSliceResult to FLSlice, since C doesn't know it's a subclass. */
-<<<<<<< HEAD
-static inline FLSlice FLSliceResult_AsSlice(FLSliceResult sr LIFETIMEBOUND) {
-=======
-inline FLSlice FLSliceResult_AsSlice(FLSliceResult sr) {
->>>>>>> aea5c0cd
+inline FLSlice FLSliceResult_AsSlice(FLSliceResult sr LIFETIMEBOUND) {
     FLSlice ret;
     memcpy(&ret, &sr, sizeof(ret));
     return ret;
