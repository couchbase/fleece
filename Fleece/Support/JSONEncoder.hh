--- conflicted
+++ resolved
@@ -70,13 +70,8 @@
                                                                          "Encoding CF value to JSON is unimplemented");}
 #endif
 #ifdef __OBJC__
-<<<<<<< HEAD
         void writeObjC(id)                      {FleeceException::_throw(JSONError,
                                                                          "Encoding Obj-C to JSON is unimplemented");}
-=======
-        [[noreturn]] void writeObjC(id)         {FleeceException::_throw(JSONError,
-                                                    "Encoding Obj-C to JSON is unimplemented");}
->>>>>>> 6aa9014a
 #endif
 
         //////// Writing arrays:
