--- conflicted
+++ resolved
@@ -665,14 +665,9 @@
 #endif
     }
 
-<<<<<<< HEAD
+#if FL_HAVE_TEST_FILES
     TEST_CASE_METHOD(EncoderTests, "Encode To File", "[Encoder]") {
         auto doc = readFile(kTestFilesDir "1000people.fleece");
-=======
-#if FL_HAVE_TEST_FILES
-    TEST_CASE_METHOD(EncoderTests, "FindPersonByIndexUnsorted", "[Encoder]") {
-        mmap_slice doc(kTestFilesDir "1000people.fleece");
->>>>>>> cf948b6f
         auto root = Value::fromTrustedData(doc)->asArray();
 
         {
@@ -759,6 +754,7 @@
         enc.end();
         alloc_slice fleeceData = enc.extractOutput();
         const Value *root = Value::fromData(fleeceData);
+        CHECK(root->asArray()->count() == 1000);
 
         Path p1{"$[32].name"};
         const Value *name = p1.eval(root);
@@ -770,7 +766,11 @@
         name = p2.eval(root);
         REQUIRE(name);
         REQUIRE(name->type() == kString);
+#if FL_HAVE_TEST_FILES  // embedded test data has fewer people, so [-1] resolves differently
         REQUIRE(name->asString() == slice("Tara Wall"));
+#else
+        REQUIRE(name->asString() == slice("Marva Morse"));
+#endif
     }
 
     TEST_CASE_METHOD(EncoderTests, "Multi-Item", "[Encoder]") {
