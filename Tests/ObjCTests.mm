//
// ObjCTests.mm
//
// Copyright 2015-Present Couchbase, Inc.
//
// Use of this software is governed by the Business Source License included
// in the file licenses/BSL-Couchbase.txt.  As of the Change Date specified
// in that file, in accordance with the Business Source License, use of this
// software will be governed by the Apache License, Version 2.0, included in
// the file licenses/APL2.txt.
//

#include <Foundation/Foundation.h>
#include "FleeceTests.hh"
#include "FleeceImpl.hh"

using namespace fleece;
using namespace fleece::impl;

static void checkIt(id obj, const char* json) {
    @autoreleasepool {
        Encoder enc;
        enc.writeObjC(obj);
        enc.end();
        auto result = enc.finish();
        auto v = Value::fromData(result);
        REQUIRE(v != nullptr);
        REQUIRE(v->toJSON() == alloc_slice(json));
        REQUIRE([v->toNSObject() isEqual: obj]);
    }
}


TEST_CASE("Slice NSData") {
    @autoreleasepool {
        slice str = "Hi, I am a string";
        NSData *data;
        {
            alloc_slice s(str);
            data = s.uncopiedNSData();
            // `s` is released, but `data` should have its own reference to the heap block...
        }
        CHECK(data.length == str.size);
        CHECK(slice(data) == str);
    }
}


TEST_CASE("Obj-C Special", "[Encoder]") {
    checkIt([NSNull null], "null");
    checkIt(@NO,  "false");
    checkIt(@YES, "true");
}

TEST_CASE("Obj-C Ints", "[Encoder]") {
    checkIt( @0,    "0");
    checkIt(@-1,    "-1");
    checkIt( @1234, "1234");
    checkIt(@-1234, "-1234");
    checkIt( @2047, "2047");
    checkIt(@-2048, "-2048");

    checkIt(@123456789,     "123456789");
    checkIt(@123456789012,  "123456789012");
    checkIt(@(INT64_MAX),   "9223372036854775807");
    // It was found that @() may not turn UINT64_MAX to unsigned. In the following,
<<<<<<< HEAD
    // we apply an explicit conversion
    checkIt(@([@UINT64_MAX unsignedLongLongValue]), "18446744073709551615");
=======
    // we create unsignedLongLong explicitly
    checkIt([NSNumber numberWithUnsignedLongLong:UINT64_MAX], "18446744073709551615");
>>>>>>> b98fe5bc
}

TEST_CASE("Obj-C Floats", "[Encoder]") {
    checkIt(@0.5,  "0.5");
    checkIt(@-0.5, "-0.5");
    checkIt(@((float)M_PI), "3.1415927");
    checkIt(@((double)M_PI), "3.141592653589793");
}

TEST_CASE("Obj-C Strings", "[Encoder]") {
    checkIt(@"",                    "\"\"");
    checkIt(@"!",                   "\"!\"");
    checkIt(@"müßchop",             "\"müßchop\"");

    checkIt(@"howdy",               "\"howdy\"");
    checkIt(@"\"ironic\"",          "\"\\\"ironic\\\"\"");
    checkIt(@"an \"ironic\" twist", "\"an \\\"ironic\\\" twist\"");
    checkIt(@"\\foo\\",             "\"\\\\foo\\\\\"");
    checkIt(@"\tline1\nline2\t",    "\"\\tline1\\nline2\\t\"");
    checkIt(@"line1\01\02line2",    "\"line1\\u0001\\u0002line2\"");
}

TEST_CASE("Obj-C Arrays", "[Encoder]") {
    checkIt(@[], "[]");
    checkIt(@[@123], "[123]");
    checkIt(@[@123, @"howdy", @1234.5678], "[123,\"howdy\",1234.5678]");
    checkIt(@[@[@[],@[]],@[]], "[[[],[]],[]]");
    checkIt(@[@"flumpety", @"flumpety", @"flumpety"], "[\"flumpety\",\"flumpety\",\"flumpety\"]");
}

TEST_CASE("Obj-C Dictionaries", "[Encoder]") {
    checkIt(@{}, "{}");
    checkIt(@{@"n":@123}, "{\"n\":123}");
    checkIt(@{@"n":@123, @"slang":@"howdy", @"long":@1234.5678},
            "{\"long\":1234.5678,\"n\":123,\"slang\":\"howdy\"}");
    checkIt(@{@"a":@{@"a":@{},@"b":@{}},@"c":@{}},
            "{\"a\":{\"a\":{},\"b\":{}},\"c\":{}}");
    checkIt(@{@"a":@"flumpety", @"b":@"flumpety", @"c":@"flumpety"},
            "{\"a\":\"flumpety\",\"b\":\"flumpety\",\"c\":\"flumpety\"}");
}

TEST_CASE("Obj-C PerfParse1000PeopleNS", "[.Perf]") {
    @autoreleasepool {
        const int kSamples = 50;
        NSData *data = [NSData dataWithContentsOfFile: @kTestFilesDir "1000people.json"];
        REQUIRE(data);

        Benchmark bench;

        fprintf(stderr, "Parsing JSON to NSObjects (ms):");
        for (int i = 0; i < kSamples; i++) {
            bench.start();

            @autoreleasepool {
                id j = [NSJSONSerialization JSONObjectWithData: data options: 0 error: nullptr];
                REQUIRE(j);
            }

            bench.stop();

            usleep(100);
        }
        bench.printReport();
    }
}

TEST_CASE("Obj-C PerfFindPersonByIndexNS", "[.Perf]") {
    @autoreleasepool {
        NSData *data = [NSData dataWithContentsOfFile: @kTestFilesDir "1000people.json"];
        REQUIRE(data);
        NSArray *people = [NSJSONSerialization JSONObjectWithData: data options: 0 error: nullptr];
        REQUIRE([people isKindOfClass: [NSArray class]]);

        int kSamples = 500;
        int kIterations = 10000;
        Benchmark bench;
        fprintf(stderr, "Looking up one value (NS)...\n");

        for (int i = 0; i < kSamples; i++) {
            @autoreleasepool {
                bench.start();
                for (int j = 0; j < kIterations; j++) {
                    // Check data types, since the Fleece version does so too
                    if (![people isKindOfClass: [NSArray class]])
                        people = nil;
                    auto person = (NSDictionary*)people[123];
                    if (![person isKindOfClass: [NSDictionary class]])
                        person = nil;
                    auto name = (NSString*)person[@"name"];
                    if (![name isKindOfClass: [NSString class]])
                        name = nil;
                    REQUIRE([name isEqualToString: @"Concepcion Burns"]);
                }
                bench.stop();
            }
        }
        bench.printReport(kIterations);
    }
}

TEST_CASE("Obj-C PerfReadNameNS", "[.Perf]") {
    @autoreleasepool {
        NSData *data = [NSData dataWithContentsOfFile: @kTestFilesDir "1person.json"];
        REQUIRE(data);
        Stopwatch st;
        for (int j = 0; j < 1e5; j++) {
            @autoreleasepool {
                NSDictionary *person = [NSJSONSerialization JSONObjectWithData: data options: 0 error: nullptr];
                if (person[@"name"] == nil)
                    abort();
            }
        }
        fprintf(stderr, "Getting name (NS) took %g µs\n", st.elapsedMS()/1e5*1000);
    }
}

TEST_CASE("Obj-C PerfReadNamesNS", "[.Perf]") {
    @autoreleasepool {
        NSData *data = [NSData dataWithContentsOfFile: @kTestFilesDir "1000people.json"];
        REQUIRE(data);
        NSArray *people = [NSJSONSerialization JSONObjectWithData: data options: 0 error: nullptr];
        REQUIRE([people isKindOfClass: [NSArray class]]);

        Stopwatch st;
        for (int j = 0; j < 10000; j++) {
            for (NSDictionary *person in people) {
                if (person[@"name"] == nil)
                    abort();
            }
        }
        fprintf(stderr, "Iterating people (NS) took %g ms\n", st.elapsedMS()/10000);
    }
}

TEST_CASE("Obj-C PerfSerialize", "[.Perf]") {
    @autoreleasepool {
        NSData *data = [NSData dataWithContentsOfFile: @kTestFilesDir "1000people.json"];
        REQUIRE(data);
        NSArray *people = [NSJSONSerialization JSONObjectWithData: data options: 0 error: nullptr];
        REQUIRE([people isKindOfClass: [NSArray class]]);

        size_t totalSize = 0;
        Benchmark b;

        int rep;
        for (rep = 0; rep < 1000; ++rep) {
            b.start();
            @autoreleasepool {
#if 1
                Encoder enc;
                for (NSDictionary *person in people) {
                    enc.writeObjC(person);
                    auto d = enc.finish();
                    totalSize += d.size;
                    enc.reset();
                }
#else
                Encoder enc;
                enc.write(people);
                auto d = enc.finish();
                totalSize += d.size;
#endif
            }
            b.stop();
        }
        b.printReport(1, "dict");
        // 10/30/16: 12.4us/dict (using isKindOf)
        //           11.3us/dict (using category)
        fprintf(stderr, "Total size = %zu bytes\n", totalSize);
    }
}<|MERGE_RESOLUTION|>--- conflicted
+++ resolved
@@ -64,13 +64,8 @@
     checkIt(@123456789012,  "123456789012");
     checkIt(@(INT64_MAX),   "9223372036854775807");
     // It was found that @() may not turn UINT64_MAX to unsigned. In the following,
-<<<<<<< HEAD
-    // we apply an explicit conversion
-    checkIt(@([@UINT64_MAX unsignedLongLongValue]), "18446744073709551615");
-=======
     // we create unsignedLongLong explicitly
     checkIt([NSNumber numberWithUnsignedLongLong:UINT64_MAX], "18446744073709551615");
->>>>>>> b98fe5bc
 }
 
 TEST_CASE("Obj-C Floats", "[Encoder]") {
