--- conflicted
+++ resolved
@@ -26,11 +26,7 @@
 
 IPHONEOS_DEPLOYMENT_TARGET                         = 12.0
 MACOSX_DEPLOYMENT_TARGET                           = 12.0
-<<<<<<< HEAD
 TVOS_DEPLOYMENT_TARGET                             = 10.0
-=======
-TVOS_DEPLOYMENT_TARGET                             = 12.0
->>>>>>> b98fe5bc
 ONLY_ACTIVE_ARCH                                   = YES
 SKIP_INSTALL                                       = YES
 SUPPORTED_PLATFORMS                                = macosx iphoneos iphonesimulator appletvos appletvsimulator
